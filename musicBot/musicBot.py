# bot.py
import os
import random
import youtube_dl
import discord
from discord.ext import commands
from dotenv import load_dotenv
from youtube_search import YoutubeSearch
import yt_dlp as youtube_dl
import asyncio
import string
import time
import json
import subprocess

load_dotenv()
TOKEN = os.getenv('DISCORD_TOKEN')

intents = discord.Intents().all()
client = discord.Client(intents=intents)
bot = commands.Bot(command_prefix='!',intents=intents)

queue = []
is_stop = False
is_processing = False
current_file = ''
balances_file = 'user_balances.json'
user_balances = {}

youtube_dl.utils.bug_reports_message = lambda: ''

ytdl_format_options = {
    'format': 'bestaudio/best',
    'restrictfilenames': True,
    'noplaylist': True,
    'nocheckcertificate': True,
    'ignoreerrors': False,
    'logtostderr': False,
    'quiet': True,
    'no_warnings': True,
    'default_search': 'auto',
    'source_address': '0.0.0.0' # bind to ipv4 since ipv6 addresses cause issues sometimes
}

ffmpeg_options = {
    'options': '-vn'
}

ytdl = youtube_dl.YoutubeDL(ytdl_format_options)

class YTDLSource(discord.PCMVolumeTransformer):
    def __init__(self, source, *, data, volume=0.5):
        super().__init__(source, volume)
        self.data = data
        self.title = data.get('title')
        self.url = ""

    @classmethod
    async def from_url(cls, url, *, loop=None, stream=False):
        loop = loop or asyncio.get_event_loop()
        data = await loop.run_in_executor(None, lambda: ytdl.extract_info(url, download=not stream))
        if 'entries' in data:
            # take first item from a playlist
            data = data['entries'][0]
        og_filename = data['title'] if stream else ytdl.prepare_filename(data)
        filename, file_extension = os.path.splitext(og_filename)
        filename = f"{filename}_{''.join(random.choices(string.ascii_letters + string.digits, k=8))}{file_extension}"
        os.rename(og_filename, filename)
        return filename


def update_balance(id, amount):
    global user_balances
    if id in user_balances:
        user_balances[id] += amount
    else:
        user_balances[id] = 100 + amount
    with open(balances_file, 'w') as file:
        json.dump(user_balances, file)

def load_balances():
    global user_balances
    try:
        file = open(balances_file, 'r')
        user_balances = json.load(file)
    except FileNotFoundError:
        user_balances = {}

@bot.command(name='join', help='Tells the bot to join the voice channel')
async def join(ctx):
    if not ctx.message.author.voice:
        await ctx.send("{} is not connected to a voice channel".format(ctx.message.author.name))
        return
    else:
        channel = ctx.message.author.voice.channel
    await channel.connect()

@bot.command(name='leave', help='To make the bot leave the voice channel')
async def leave(ctx):
    global queue
    remove_files(queue)
    queue = []
    global is_stop
    is_stop = True
    voice_client = ctx.message.guild.voice_client
    if voice_client.is_connected():
        await voice_client.disconnect()
        time.sleep(5)
        remove_files([current_file])
    else:
        await ctx.send("The bot is not connected to a voice channel.")

@bot.command(name='play_link', help='To play song from youtube link')
async def play_url(ctx,url):
    global is_processing
    try :
        voice_client = ctx.message.guild.voice_client
        if voice_client == None:
            voice_client = ctx.message.author.voice.channel
            await voice_client.connect()
            await play_url(ctx, url)
            return
        if is_processing or voice_client.is_playing():
            filename = await YTDLSource.from_url(url, loop=bot.loop)
            queue.append(filename)
            return
        server = ctx.message.guild
        voice_channel = server.voice_client
        async with ctx.typing():
            is_processing = True
            filename = await YTDLSource.from_url(url, loop=bot.loop)
            global current_file
            current_file = filename
            voice_channel.play(discord.FFmpegPCMAudio(executable="ffmpeg.exe", source=filename), after=lambda ex: bot.loop.create_task(play_next(ctx)))
            is_processing = False
        await ctx.send('**Now playing:** {}'.format(filename))
    except:
        await ctx.send("The bot is not connected to a voice channel.")

@bot.command(name='play', help='To play song from youtube search')
async def play(ctx,*args):
    try :
        delimiter = ' '
        url = "https://www.youtube.com" + YoutubeSearch(delimiter.join(args), max_results=1).to_dict()[0]['url_suffix']
        await play_url(ctx, url)
    except:
        await ctx.send("The bot is not connected to a voice channel.")

async def play_next(ctx):
    global current_file
    remove_files([current_file])
    if not len(queue) == 0 and not is_stop:
        server = ctx.message.guild
        voice_channel = server.voice_client
        async with ctx.typing():
            current_file = queue[0]
            voice_channel.play(discord.FFmpegPCMAudio(executable="ffmpeg.exe", source=queue[0]), after=lambda ex: bot.loop.create_task(play_next(ctx)))
        await ctx.send('**Now playing:** {}'.format(queue.pop(0)))
    elif not is_stop:
        await ctx.send('There is nothing in queue')

@bot.command(name='skip', help='This command skip the current song and plays the next in queue (if there is one)')
async def skip(ctx):
    global is_stop
    is_stop = False
    voice_client = ctx.message.guild.voice_client
    if voice_client.is_playing():
        voice_client.stop()
    else:
        await ctx.send("The bot is not playing anything at the moment.")

@bot.command(name='pause', help='This command pauses the song')
async def pause(ctx):
    voice_client = ctx.message.guild.voice_client
    if voice_client.is_playing():
        voice_client.pause()
    else:
        await ctx.send("The bot is not playing anything at the moment.")

@bot.command(name='resume', help='Resumes the song')
async def resume(ctx):
    voice_client = ctx.message.guild.voice_client
    if voice_client.is_paused():
        voice_client.resume()
    else:
        await ctx.send("The bot was not playing anything before this. Use play command")

@bot.command(name='queue', help='See whats in queue')
async def print_queue(ctx):
    await ctx.send(queue)

def remove_files(files):
    for file in files:
        if os.path.exists(file):
            os.remove(file)
        else:
            print("The file does not exist" + str(file))

@bot.command(name='alex_roulette', help='ggs')
async def alex_roulette(ctx):
    user_id = str(ctx.author.id)
    
    if user_balances[user_id] < 10:
        await ctx.send("You're poor. No roulette for you")
    
    else:
        update_balance(user_id, -10)
        await ctx.send(f"Your new balance is: {user_balances[user_id]}")
        roulette_num = random.randint(1,100)
        if roulette_num >= 90:
            try:
                await ctx.send("ggs")
                url = "https://www.youtube.com/watch?v=1EUoIhob8t8"
                await play_url(ctx, url)
            except:
                await ctx.send("The bot is not connected to a voice channel.")
        if roulette_num <= 10:
            try:
                await ctx.send("ff")
                url = "https://www.youtube.com/watch?v=d3h1I3QDEHU"
                await play_url(ctx, url)
            except:
                await ctx.send("The bot is not connected to a voice channel.")
        if roulette_num == 20:
            try:
                await ctx.send("My favorite song")
                url = "https://www.youtube.com/watch?v=VZZCXP_rFKk"
                await play_url(ctx, url)
            except:
                await ctx.send("The bot is not connected to a voice channel.")
        else:
            try:
                await ctx.send("Thanks for the $10 xD, try again?")
            except:
                await ctx.send("The bot is not connected to a voice channel.")

@bot.command(name='gamble', help='Gamble your life savings')
async def gamble(ctx, bet: str = None):
    user_id = str(ctx.author.id)
    if user_id not in user_balances:
        update_balance(user_id, 0)

    if bet is None:
        await ctx.send("Use your brain and enter a bet too.")
        return
    
    if bet == "all":
        bet = user_balances[user_id]
    else:
        try:
            bet = int(bet)
        except ValueError:
            await ctx.send("Make sure your bet is an integer.")
            return
    
    if bet is None or bet <= 0:
        await ctx.send("Use your brain and enter a bet too.")
        return

    if bet > user_balances[user_id]:
        await ctx.send("You're too poor to bet.")
        return
    elif bet <= 0:
        await ctx.send("Enter your bet.")
        return

    current_number = random.randint(1, 10)
    await ctx.send(f'The current number is {current_number}. Will the next be higher or lower?')

    def check(m):
        return m.author == ctx.author and m.channel == ctx.channel and m.content.lower() in ['higher', 'lower']

    try:
        guess_msg = await bot.wait_for('message', check=check, timeout=30.0)
    except asyncio.TimeoutError:
        await ctx.send('You took too long.')
        return

    possible_numbers = [num for num in range(1, 11) if num != current_number]
    next_number = random.choice(possible_numbers)
    player_guess = guess_msg.content.lower()

    win = (player_guess == 'higher' and next_number > current_number) or (player_guess == 'lower' and next_number < current_number)

    if win:
        await ctx.send(f"Congrats, you were correct! The next number was {next_number}.")
        update_balance(user_id, bet)
    else:
        await ctx.send(f"You lost. The number was {next_number}.")
        update_balance(user_id, bet * -1)

    await ctx.send(f"Your new balance is: {user_balances[user_id]}")

@bot.command(name='balance', help='Check your balance')
async def balance(ctx):
    global user_balances
    user_id = str(ctx.author.id)
    if user_id not in user_balances:
        await ctx.send("You are a new player. Your balance is 100 to start.")
    else:
        await ctx.send(f"Your current balance is {user_balances[user_id]}.")
        
@bot.command(name='i_have_a_problem', help='You have an issue if you use this')
async def problem(ctx):
    global user_balances
    user_id = str(ctx.author.id)
    if user_id not in user_balances:
        await ctx.send("You are a new player. Your balance is 100 to start.")
    else:
        msg = 'I have a problem, I need to stop gambling, I need to call 1-800-662-4357'
        await ctx.send("type: " + msg)
        def check(m):
            return m.author == ctx.author and m.channel == ctx.channel
        guess_msg = await bot.wait_for('message', check=check, timeout=30.0)
        if guess_msg.content == msg:
            update_balance(user_id, 10)
            await ctx.send(f"Your current balance is {user_balances[user_id]}.")
        else:
            await ctx.send("you are a degenerate, get some help")
            
@bot.command(name='slots', help='Play the slot machine')
async def slots(ctx):
    user_id = str(ctx.author.id)
    if user_id not in user_balances:
        update_balance(user_id, 0)

    bet = 5

    if bet > user_balances[user_id]:
        await ctx.send("You're too poor to play.")
        return

    update_balance(user_id, -bet)

    slots_symbols = ["🍒", "🍋", "🔔", "💎", "7️⃣"]
    grid = [random.choices(slots_symbols, k=3) for _ in range(3)]
    for row in grid:
        result = " | ".join(row)
        msg = await ctx.send(result)
        await asyncio.sleep(0.5)

    win_amount = 0
    for row in grid:
        if len(set(row)) == 1:
            symbol = row[0]
            if symbol == "🍒":
                win_amount += 5
            elif symbol == "🍋":
                win_amount += 10
            elif symbol == "7️⃣":
                win_amount += 15
            elif symbol == "🔔":
                win_amount += 20
            elif symbol == "💎":
                win_amount += 100


    if grid[0][0] == grid[1][1] == grid[2][2] or grid[0][2] == grid[1][1] == grid[2][0]:
        symbol = grid[1][1]
        if symbol == "🍒":
            win_amount += 2
        elif symbol == "🍋":
            win_amount += 4
        elif symbol == "🔔":
            win_amount += 8

    if all(symbol == "💎" for row in grid for symbol in row):
        win_amount = 10000000

    if win_amount > 0:
        await ctx.send(f"🎉 You won ${win_amount}!")
        update_balance(user_id, win_amount)
    else:
        await ctx.send("Sorry, you didn't win anything. Better luck next time.")

    await ctx.send(f"Your new balance is: {user_balances[user_id]}.")
    
@bot.command(name='update_bot', help='updates the bot')
async def update_bot(ctx):
    subprocess.run(['bash','../pull_and_restart.sh'])
    
@bot.command(name='test_embed', help='test embed')
async def test_embed(ctx):
    embed=discord.Embed(title="Slots", description="")
    embed.add_field(name="", value="7️⃣ | 7️⃣ | 🍋 \n 🍋 | 🔔 | 🍋 \n 🔔 | 7️⃣ | 💎", inline=False)
<<<<<<< HEAD
=======
    msg = await ctx.send(embed=embed)
    await asyncio.sleep(.5)
    embed=discord.Embed(title="Slots", description="")
    embed.add_field(name="", value="💎 | 💎 | 💎 \n 💎 | 💎 | 💎 \n 💎 | 💎 | 💎", inline=False)
    await msg.edit(embed=embed)
    await asyncio.sleep(.5)
    embed=discord.Embed(title="Slots", description="")
    embed.add_field(name="", value="🍋 | 🍋 | 🍋 \n 🍋 | 🍋 | 🍋 \n 🍋 | 🍋 | 🍋", inline=False)
    await msg.edit(embed=embed)
>>>>>>> b63f0633
    
@bot.command(name='get_log', help="print log file out for errors enter a number after to print that many lines (default 20)")
async def get_log(ctx, n = 20):
    with open('musicBot.log', 'r') as f:
        output = "".join(f.readlines()[n * -1::])
        await ctx.send(output[-4000::])

@bot.command(name='8ball', help='Ask a yes/no question and get a response with the best course of action.')
async def ball(ctx, msg=None):

    if msg is None:
        await ctx.send("You have to ask a question.")
        return

    ask1 = "Yes."
    ask2 = "No."
    ask3 = "I would get Sticky's instead."
    ask4 = "Probably..."
    ask5 = "Probably not..."
    ask6 = "I would ask Jackson for his opinion."
    ask7 = "I'd go with whatever Alex says."
    ask8 = "If Ryan says yes, then it's definitely a no."
    ask9 = "Only if Priscilla approves."
    ask10 = "You should gamble instead..."
    ask11 = "Maybe..."
    ask12 = "Ask me again"
    ask13 = "ERROR: QUESTION TOO STUPID TO RESPOND TO"
    ask14 = "What does your gut say? Go with that."
    ask15 = "Definitely a no."

    responses = [ask1, ask2, ask3, ask4, ask5, ask6, ask7, ask8, ask9, ask10, ask11, ask12, ask13, ask14, ask15]

    selectedStatement = random.choice(responses)
    await ctx.send(selectedStatement)
<<<<<<< HEAD
 
=======
    
@bot.command(name='test_button', help='test button')
async def test_button(ctx):
    view = ButtonView()
    await ctx.send(embed=getBlackjackEmbed(ctx), view=view)\

def getBlackjackEmbed(ctx):
    result_embed = discord.Embed(color=0xBEBEFE)
    result_embed.title = "Blackjack"
    result_embed.set_author(
        name=ctx.author.name, icon_url=ctx.author.display_avatar.url
    )
    return result_embed
    
class ButtonView(discord.ui.View):
    def __init__(self) -> None:
        super().__init__()
        self.add_item(ButtonTest('hit', hitCallback))
        self.add_item(ButtonTest('stay', stayCallback))
        
class ButtonTest(discord.ui.Button):
    def __init__(self, name, cb) -> None:
        self.cb = cb
        super().__init__(
            label=name
        )
        
    async def callback(self, interaction: discord.Interaction) -> None:
        await self.cb(interaction)
        
async def hitCallback(interaction):
    result_embed = interaction.message.embeds[0]
    # result_embed = discord.Embed(color=0xBEBEFE)
    result_embed.description = "You clicked hit!"
    await interaction.response.edit_message(embed=result_embed)
    
async def stayCallback(interaction):
    result_embed = interaction.message.embeds[0]
    # result_embed = discord.Embed(color=0xBEBEFE)
    result_embed.description = "You clicked stay!"
    await interaction.response.edit_message(embed=result_embed)
    
>>>>>>> b63f0633
@bot.command(name='rps', help='Play rock paper scissors')
async def rps(ctx):
    view = RockPaperScissorsView(ctx)
    await ctx.send("Please make your choice", view=view)

class RockPaperScissorsView(discord.ui.View):
    def __init__(self, ctx) -> None:
        super().__init__()
        self.add_item(RockPaperScissors())
        self.ctx = ctx
        
    async def interaction_check(self, interaction: discord.Interaction):
        return interaction.user.id == self.ctx.author.id
        
class RockPaperScissors(discord.ui.Select):
    def __init__(self) -> None:
        options = [
            discord.SelectOption(
                label="Scissors", description="You choose scissors.", emoji="✂"
            ),
            discord.SelectOption(
                label="Rock", description="You choose rock.", emoji="🪨"
            ),
            discord.SelectOption(
                label="Paper", description="You choose paper.", emoji="🧻"
            ),
        ]
        super().__init__(
            placeholder="Choose...",
            min_values=1,
            max_values=1,
            options=options,
        )

    async def callback(self, interaction: discord.Interaction) -> None:
        global user_balances
        choices = {
            "rock": 0,
            "paper": 1,
            "scissors": 2,
        }
        user_choice = self.values[0].lower()
        user_choice_index = choices[user_choice]

        bot_choice = random.choice(list(choices.keys()))
        bot_choice_index = choices[bot_choice]

        result_embed = discord.Embed(color=0xBEBEFE)
        result_embed.set_author(
            name=interaction.user.name, icon_url=interaction.user.display_avatar.url
        )

        user_id = str(interaction.user.id)
        winner = (3 + user_choice_index - bot_choice_index) % 3
        if winner == 0:
            update_balance(user_id, -1)
            result_embed.description = f"**That's a draw!**\nYou've chosen {user_choice} and I've chosen {bot_choice}.\nYour new balance is: {user_balances[user_id]}."
            result_embed.colour = 0xF59E42
        elif winner == 1:
            update_balance(user_id, 5)
            result_embed.description = f"**You won!**\nYou've chosen {user_choice} and I've chosen {bot_choice}.\nYour new balance is: {user_balances[user_id]}."
            result_embed.colour = 0x57F287
        else:
            update_balance(user_id, -5)
            result_embed.description = f"**You lost!**\nYou've chosen {user_choice} and I've chosen {bot_choice}.\nYour new balance is: {user_balances[user_id]}."
            result_embed.colour = 0xE02B2B

        await interaction.response.edit_message(
            embed=result_embed, content=None, view=None
        )


if __name__ == "__main__" :
    load_balances()
    bot.run(TOKEN)<|MERGE_RESOLUTION|>--- conflicted
+++ resolved
@@ -383,8 +383,6 @@
 async def test_embed(ctx):
     embed=discord.Embed(title="Slots", description="")
     embed.add_field(name="", value="7️⃣ | 7️⃣ | 🍋 \n 🍋 | 🔔 | 🍋 \n 🔔 | 7️⃣ | 💎", inline=False)
-<<<<<<< HEAD
-=======
     msg = await ctx.send(embed=embed)
     await asyncio.sleep(.5)
     embed=discord.Embed(title="Slots", description="")
@@ -394,7 +392,6 @@
     embed=discord.Embed(title="Slots", description="")
     embed.add_field(name="", value="🍋 | 🍋 | 🍋 \n 🍋 | 🍋 | 🍋 \n 🍋 | 🍋 | 🍋", inline=False)
     await msg.edit(embed=embed)
->>>>>>> b63f0633
     
 @bot.command(name='get_log', help="print log file out for errors enter a number after to print that many lines (default 20)")
 async def get_log(ctx, n = 20):
@@ -429,9 +426,6 @@
 
     selectedStatement = random.choice(responses)
     await ctx.send(selectedStatement)
-<<<<<<< HEAD
- 
-=======
     
 @bot.command(name='test_button', help='test button')
 async def test_button(ctx):
@@ -474,7 +468,6 @@
     result_embed.description = "You clicked stay!"
     await interaction.response.edit_message(embed=result_embed)
     
->>>>>>> b63f0633
 @bot.command(name='rps', help='Play rock paper scissors')
 async def rps(ctx):
     view = RockPaperScissorsView(ctx)
